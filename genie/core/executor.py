from __future__ import annotations

import logging
import os
import threading
from typing import Any, Dict, Optional

import torch

from .errors import MaterializationError, UnsupportedOperationError

# Global executor instance (singleton for performance)
_executor: Optional['SimpleExecutor'] = None
_executor_lock = threading.Lock()  # Protects executor creation and access

logger = logging.getLogger(__name__)

# Thread-local state to track when we're inside executor materialization
# This tells the factory interceptor not to intercept tensor creation
_in_executor = threading.local()


class SimpleExecutor:
	"""Simple local executor for Phase 1.
	
	Executes LazyTensor graphs eagerly on CPU for validation and testing.
	In later phases, this will be replaced with remote execution.
	"""

	def __init__(self):
		self.execution_count = 0
		self._recursion_depth = 0  # Track recursion depth
		self.operation_handlers = self._build_operation_handlers()
		self._execution_lock = threading.Lock()  # Protects execution state
		self._executing_threads = set()  # Track which threads are executing

		# ✅ ADD: Statistics tracking
		self.stats = {
			'total_executions': 0,
			'ops_executed': {},  # op_name -> count
			'failures': [],  # List of (op_name, error_msg)
		}

	def _build_operation_handlers(self) -> Dict[str, callable]:
		"""Build mapping of operations to handler functions."""
		return {
			# Arithmetic operations
			"aten::add": self._execute_add,
			"aten::sub": self._execute_sub,
			"aten::mul": self._execute_mul,
			"aten::div": self._execute_div,

			# No-op alias (used by lift)
			"aten::alias": self._execute_alias,
			
			# Linear algebra
			"aten::matmul": self._execute_matmul,
			# NOTE: Intentionally omit explicit handlers for mm/bmm to exercise unified fallback
			
			# Tensor creation
			"aten::randn": self._execute_randn,
			"aten::zeros": self._execute_zeros,
			"aten::ones": self._execute_ones,
			
			# Activations
			"aten::relu": self._execute_relu,
			"aten::sigmoid": self._execute_sigmoid,
			"aten::tanh": self._execute_tanh,
			
			# Convolution
			"aten::conv2d": self._execute_conv2d,
			
			# Reductions
			"aten::sum": self._execute_sum,
			"aten::mean": self._execute_mean,
			"aten::var": self._execute_var,
			"aten::std": self._execute_std,
			"aten::argmax": self._execute_argmax,
			"aten::argmin": self._execute_argmin,
			"aten::softmax": self._execute_softmax,
		}

	def _ensure_concrete(self, value: Any) -> Any:  # noqa: ANN001
		"""Convert LazyTensor to concrete tensor if needed."""
		if type(value).__name__ == 'LazyTensor':
			# Call materialize() directly to avoid recursion through __torch_function__
			return value.materialize()
		elif type(value).__name__ == 'Tensor':
			return value.cpu() if value.device.type != 'cpu' else value
		else:
			return value

	def execute_subgraph(self, target_lazy_tensor) -> torch.Tensor:  # noqa: ANN001
<<<<<<< HEAD
		"""Execute computation graph up to target tensor.
=======
		"""Execute computation graph up to target tensor."""
		self.execution_count += 1

		# Check if this is a remote execution (Week 2 enhancement)
		if hasattr(target_lazy_tensor, 'device') and target_lazy_tensor.device:
			if isinstance(target_lazy_tensor.device, torch.device):
				is_remote = target_lazy_tensor.device.type == "remote_accelerator"
			elif isinstance(target_lazy_tensor.device, str):
				is_remote = target_lazy_tensor.device.startswith("remote_accelerator")
			else:
				is_remote = False
>>>>>>> b6d50f35

		For Phase 1, uses simple direct recursive evaluation on LazyTensor chain.
		Remote execution and FX-based execution are Phase 2+ features.
		"""
		current_thread = threading.get_ident()

		with self._execution_lock:
			if current_thread in self._executing_threads:
				raise RuntimeError("Recursive execution detected")

			self.execution_count += 1
			self.stats['total_executions'] += 1
			self._executing_threads.add(current_thread)

		_in_executor.active = True
		try:
			# Phase 1: Simple direct recursive evaluation
			from .lazy_tensor import LazyTensor as _LT

			# Use function parameter for depth tracking (thread-safe, correct for nested calls)
			def _compute_lazy(lt: _LT, depth: int = 0) -> torch.Tensor:
				"""Recursively compute LazyTensor with depth tracking."""
				# Guard against infinite recursion
				if depth > 1000:
					raise RuntimeError(
						f"Computation graph too deep (>1000 levels): {lt.operation}\n"
						"This may indicate a cycle or extremely deep graph."
					)

				# Materialize all inputs first
				resolved_inputs = []
				for arg in lt.inputs:
					if isinstance(arg, _LT):
						resolved_inputs.append(_compute_lazy(arg, depth + 1))  # ← Pass depth
					else:
						resolved_inputs.append(arg)

				# Execute the operation using the resolved inputs
				try:
					op_func = self.operation_handlers.get(lt.operation)
					if op_func:
						return op_func(lt, resolved_inputs, lt.kwargs)
					else:
						# Fallback for unhandled operations using executor's fallback mechanism
						return self._execute_fallback_eager(lt.operation, resolved_inputs, lt.kwargs)
				except Exception as e:
					logger.error(f"Failed to execute operation {lt.operation}: {e}")
					# Let UnsupportedOperationError propagate (it's actionable)
					if isinstance(e, UnsupportedOperationError):
						raise
					# Wrap other errors as MaterializationError
					raise MaterializationError(f"Execution failed for {lt.operation}") from e

			return _compute_lazy(target_lazy_tensor, depth=0)
		finally:
			with self._execution_lock:
				self._executing_threads.discard(current_thread)
			_in_executor.active = False # Reset flag after execution

	def get_stats(self) -> Dict[str, Any]:
		"""Get executor statistics."""
		return {
			'execution_count': self.execution_count,
			'supported_operations': len(self.operation_handlers),
			'total_executions': self.stats['total_executions'],
			'ops_executed': self.stats['ops_executed'],
			'failure_count': len(self.stats['failures']),
			'recent_failures': self.stats['failures'][-10:],  # Last 10
		}

	def _track_operation(self, op_name: str):
		"""Track operation execution for statistics."""
		if op_name not in self.stats['ops_executed']:
			self.stats['ops_executed'][op_name] = 0
		self.stats['ops_executed'][op_name] += 1

	def _execute_fallback_eager(self, op_name: str, inputs, kwargs) -> torch.Tensor:
		"""Fallback to eager execution using torch.ops.aten or torch API.

		This implements the graceful degradation described in the spec: if an
		operation isn't intercepted, materialize inputs and run it eagerly.
		"""
		# Track operation
		if op_name not in self.stats['ops_executed']:
			self.stats['ops_executed'][op_name] = 0
		self.stats['ops_executed'][op_name] += 1
		# Ensure all inputs are concrete tensors; avoid nested materialization recursion
		concrete_inputs = []
		for inp in inputs:
			if isinstance(inp, torch.Tensor):
				concrete_inputs.append(inp)
			else:
				# Try to use pre-materialized value
				val = getattr(inp, "concrete_value", None)
				if val is not None and isinstance(val, torch.Tensor):
					concrete_inputs.append(val)
				else:
					concrete_inputs.append(inp)

		# Only pass device for creation ops; strip for others to avoid invalid kwargs
		kwargs = kwargs.copy() if kwargs else {}
		creation_ops = {
			"randn", "rand", "randint",
			"zeros", "ones", "empty", "full", "empty_strided",
			"arange", "linspace", "logspace",
		}
		aten_prefix = "aten::"
		base_name = op_name[len(aten_prefix):] if op_name.startswith(aten_prefix) else op_name
		if base_name in creation_ops:
			kwargs["device"] = "cpu"
		else:
			kwargs.pop("device", None)
		
		# Also ensure any input tensors are moved to CPU to prevent device conflicts
		concrete_inputs = [inp.cpu() if type(inp).__name__ == 'Tensor' else inp for inp in concrete_inputs]

		# Normalize op name (e.g., "aten::add" -> "add")
		aten_prefix = "aten::"
		base_name = op_name[len(aten_prefix):] if op_name.startswith(aten_prefix) else op_name

		# Try torch.ops.aten first
		try:
			aten_ns = getattr(torch.ops, "aten")
			aten_op = getattr(aten_ns, base_name)
			# For reductions with dim provided, aten returns (values, indices) for some ops; handle consistently
			out = aten_op(*concrete_inputs, **kwargs)
			# Normalize common tuple returns to tensor where tests expect tensor
			if base_name in {"max", "min", "argmax", "argmin"} and isinstance(out, tuple) and len(out) > 0:
				return out[0]
			return out
		except Exception as e_ops:
			logger.debug(f"torch.ops.aten fallback failed for {op_name}: {e_ops}")
			# Try functional/torch namespace as secondary fallback
			try:
				torch_api = getattr(torch, base_name)
				out = torch_api(*concrete_inputs, **kwargs)
				if base_name in {"max", "min", "argmax", "argmin"} and isinstance(out, tuple) and len(out) > 0:
					return out[0]
				return out
			except Exception as e_torch:
				# Track failure
				self.stats['failures'].append((op_name, str(e_torch)))

				# ✅ FAIL LOUD with actionable error
				raise UnsupportedOperationError(
					f"Operation '{op_name}' failed to execute.\n"
					f"  Inputs: {[type(i).__name__ for i in concrete_inputs]}\n"
					f"  Tried: torch.ops.aten.{base_name}, torch.{base_name}\n"
					f"  Add handler in SimpleExecutor.operation_handlers\n"
					f"  torch.ops error: {e_ops}\n"
					f"  torch API error: {e_torch}"
				) from e_torch

	# Operation handlers
	def _execute_add(self, lazy_tensor, inputs, kwargs) -> torch.Tensor:  # noqa: ANN001
		self._track_operation("aten::add")
		if len(inputs) < 2:
			return torch.tensor(0.0)
		alpha = kwargs.get("alpha", 1)
		x = self._ensure_concrete(inputs[0])
		y = self._ensure_concrete(inputs[1])
		return torch.add(x, y, alpha=alpha)

	def _execute_sub(self, lazy_tensor, inputs, kwargs) -> torch.Tensor:  # noqa: ANN001
		self._track_operation("aten::sub")
		if len(inputs) < 2:
			return torch.tensor(0.0)
		alpha = kwargs.get("alpha", 1)
		x = self._ensure_concrete(inputs[0])
		y = self._ensure_concrete(inputs[1])
		return torch.sub(x, y, alpha=alpha)

	def _execute_mul(self, lazy_tensor, inputs, kwargs) -> torch.Tensor:  # noqa: ANN001
		self._track_operation("aten::mul")
		if len(inputs) < 2:
			return torch.tensor(0.0)
		x = self._ensure_concrete(inputs[0])
		y = self._ensure_concrete(inputs[1])
		return torch.mul(x, y)

	def _execute_div(self, lazy_tensor, inputs, kwargs) -> torch.Tensor:  # noqa: ANN001
		self._track_operation("aten::div")
		if len(inputs) < 2:
			return torch.tensor(0.0)
		x = self._ensure_concrete(inputs[0])
		y = self._ensure_concrete(inputs[1])
		return torch.div(x, y)

	def _execute_matmul(self, lazy_tensor, inputs, kwargs) -> torch.Tensor:  # noqa: ANN001
		if len(inputs) < 2:
			return torch.tensor(0.0)
		x = self._ensure_concrete(inputs[0])
		y = self._ensure_concrete(inputs[1])
		return torch.matmul(x, y)

	def _execute_alias(self, lazy_tensor, inputs, kwargs) -> torch.Tensor:  # noqa: ANN001
		if not inputs:
			return torch.tensor(0.0)
		# Pass-through; ensure tensor
		val = self._ensure_concrete(inputs[0])
		if isinstance(val, torch.Tensor):
			return val
		return torch.tensor(val)

	# Intentionally rely on fallback for mm/bmm (unified eager path)

	def _execute_randn(self, lazy_tensor, inputs, kwargs) -> torch.Tensor:  # noqa: ANN001
		# Extract size from inputs or kwargs
		if inputs:
			first_input = inputs[0]
			if type(first_input).__name__ in ('tuple', 'list'):
				size = first_input
			else:
				size = inputs
		else:
			size = (1,)

		dtype = kwargs.get("dtype", torch.float32)
		device = kwargs.get("device", "cpu")
		requires_grad = kwargs.get("requires_grad", False)

		return torch.randn(*size, dtype=dtype, device=device, requires_grad=requires_grad)

	def _execute_zeros(self, lazy_tensor, inputs, kwargs) -> torch.Tensor:  # noqa: ANN001
		if inputs and type(inputs[0]).__name__ in ('tuple', 'list'):
			size = inputs[0]
		elif inputs:
			size = inputs
		else:
			size = (1,)

		dtype = kwargs.get("dtype", torch.float32)
		device = kwargs.get("device", "cpu")
		requires_grad = kwargs.get("requires_grad", False)

		return torch.zeros(*size, dtype=dtype, device=device, requires_grad=requires_grad)

	def _execute_ones(self, lazy_tensor, inputs, kwargs) -> torch.Tensor:  # noqa: ANN001
		if inputs and type(inputs[0]).__name__ in ('tuple', 'list'):
			size = inputs[0]
		elif inputs:
			size = inputs
		else:
			size = (1,)

		dtype = kwargs.get("dtype", torch.float32)
		device = kwargs.get("device", "cpu")
		requires_grad = kwargs.get("requires_grad", False)

		return torch.ones(*size, dtype=dtype, device=device, requires_grad=requires_grad)

	def _execute_relu(self, lazy_tensor, inputs, kwargs) -> torch.Tensor:  # noqa: ANN001
		if not inputs:
			return torch.tensor(0.0)
		x = self._ensure_concrete(inputs[0])
		return torch.relu(x)

	def _execute_sigmoid(self, lazy_tensor, inputs, kwargs) -> torch.Tensor:  # noqa: ANN001
		if not inputs:
			return torch.tensor(0.0)
		x = self._ensure_concrete(inputs[0])
		return torch.sigmoid(x)

	def _execute_softmax(self, lazy_tensor, inputs, kwargs) -> torch.Tensor:  # noqa: ANN001
		x = self._ensure_concrete(inputs[0])
		dim = kwargs.get("dim", -1)
		dtype = kwargs.get("dtype", None)
		return torch.softmax(x, dim=dim, dtype=dtype)

	def _execute_argmax(self, lazy_tensor, inputs, kwargs) -> torch.Tensor:  # noqa: ANN001
		x = self._ensure_concrete(inputs[0])
		dim = kwargs.get("dim", None)
		keepdim = kwargs.get("keepdim", False)
		return torch.argmax(x, dim=dim, keepdim=keepdim)

	def _execute_argmin(self, lazy_tensor, inputs, kwargs) -> torch.Tensor:  # noqa: ANN001
		x = self._ensure_concrete(inputs[0])
		dim = kwargs.get("dim", None)
		keepdim = kwargs.get("keepdim", False)
		return torch.argmin(x, dim=dim, keepdim=keepdim)

	def _execute_tanh(self, lazy_tensor, inputs, kwargs) -> torch.Tensor:  # noqa: ANN001
		if not inputs:
			return torch.tensor(0.0)
		x = self._ensure_concrete(inputs[0])
		return torch.tanh(x)

	def _execute_conv2d(self, lazy_tensor, inputs, kwargs) -> torch.Tensor:  # noqa: ANN001
		if len(inputs) < 2:
			return torch.tensor(0.0)

		input_tensor = self._ensure_concrete(inputs[0])
		weight = self._ensure_concrete(inputs[1])
		bias = self._ensure_concrete(inputs[2]) if len(inputs) > 2 else None

		stride = kwargs.get("stride", 1)
		padding = kwargs.get("padding", 0)
		dilation = kwargs.get("dilation", 1)
		groups = kwargs.get("groups", 1)

		return torch.conv2d(input_tensor, weight, bias, stride, padding, dilation, groups)

	def _execute_leaky_relu(self, lazy_tensor, inputs, kwargs) -> torch.Tensor:  # noqa: ANN001
		if not inputs:
			return torch.tensor(0.0)
		x = self._ensure_concrete(inputs[0])
		negative_slope = kwargs.get("negative_slope", 0.01)
		return torch.nn.functional.leaky_relu(x, negative_slope=negative_slope)

	def _execute_sum(self, lazy_tensor, inputs, kwargs) -> torch.Tensor:  # noqa: ANN001
		x = self._ensure_concrete(inputs[0])
		dim = kwargs.get("dim", None)
		keepdim = kwargs.get("keepdim", False)
		dtype = kwargs.get("dtype", None)
		return torch.sum(x, dim=dim, keepdim=keepdim, dtype=dtype)

	def _execute_mean(self, lazy_tensor, inputs, kwargs) -> torch.Tensor:  # noqa: ANN001
		x = self._ensure_concrete(inputs[0])
		dim = kwargs.get("dim", None)
		keepdim = kwargs.get("keepdim", False)
		dtype = kwargs.get("dtype", None)
		return torch.mean(x, dim=dim, keepdim=keepdim, dtype=dtype)

	def _execute_var(self, lazy_tensor, inputs, kwargs) -> torch.Tensor:  # noqa: ANN001
		x = self._ensure_concrete(inputs[0])
		dim = kwargs.get("dim", None)
		keepdim = kwargs.get("keepdim", False)
		# Prefer correction if provided; else map unbiased to correction
		if "correction" in kwargs:
			correction = kwargs.get("correction", 1)
		else:
			correction = 1 if kwargs.get("unbiased", True) else 0
		return torch.var(x, dim=dim, keepdim=keepdim, correction=correction)

	def _execute_std(self, lazy_tensor, inputs, kwargs) -> torch.Tensor:  # noqa: ANN001
		x = self._ensure_concrete(inputs[0])
		dim = kwargs.get("dim", None)
		keepdim = kwargs.get("keepdim", False)
		if "correction" in kwargs:
			correction = kwargs.get("correction", 1)
		else:
			correction = 1 if kwargs.get("unbiased", True) else 0
		return torch.std(x, dim=dim, keepdim=keepdim, correction=correction)

	def get_stats(self) -> Dict[str, Any]:
		"""Get executor statistics."""
		return {
			"execution_count": self.execution_count,
			"supported_operations": len(self.operation_handlers)
		}
	
	# FX-based execution removed for Phase 1 - simplifies debugging and reduces complexity


# Global device assignment (for co-location)
_device_assignments = {}  # colocation_group -> device


def _get_device_for_node(lazy_tensor) -> str:
	"""
	Get device assignment for a node.

	Respects co-location hints from optimizer.
	"""
	# Check if node has co-location metadata
	if hasattr(lazy_tensor, 'metadata') and lazy_tensor.metadata:
		metadata = lazy_tensor.metadata

		# Check for colocation_group
		if hasattr(metadata, 'colocation_group') and metadata.colocation_group:
			group = metadata.colocation_group

			# Get or assign device for this group
			if group not in _device_assignments:
				_device_assignments[group] = os.getenv('GENIE_SERVER_URL', 'http://localhost:8888')
				logger.info(f"Assigned colocation group '{group}' to {_device_assignments[group]}")

			return _device_assignments[group]

	# Default: use env variable or default
	return os.getenv('GENIE_SERVER_URL', 'http://localhost:8888')


def _execute_tensor_creation_remote(lazy_tensor) -> torch.Tensor:
	"""
	Execute tensor creation operations remotely.

	For operations like randn, zeros, etc. that don't take tensor inputs.
	For Phase 1, we'll create the tensor locally since the server doesn't support
	tensor creation operations yet.
	"""
	logger.info(f"🌐 Remote tensor creation: {lazy_tensor.operation}")

	# For Phase 1, create tensor locally (server doesn't support creation ops)
	operation = lazy_tensor.operation.replace("aten::", "")

	if operation == "randn" and len(lazy_tensor.inputs) >= 2:
		# Create tensor with specified shape
		shape = tuple(lazy_tensor.inputs[:2])  # Take first 2 args as shape
		tensor = torch.randn(*shape)

		logger.info(f"✅ Remote tensor creation successful: {tensor.shape}")
		return tensor

	# Fallback for other cases
	raise NotImplementedError(f"Cannot create tensor remotely for operation: {operation}")


def _execute_local_creation(lazy_tensor) -> torch.Tensor:
	"""
	Execute tensor creation operations locally.
	These operations need to run locally first, then can be moved to remote device.
	"""
	from genie.core.lazy_tensor import LazyTensor

	logger.debug(f"Local creation: {lazy_tensor.operation}")

	# Materialize inputs (should be shape/dtype parameters)
	materialized_inputs = []
	for inp in lazy_tensor.inputs:
		if isinstance(inp, LazyTensor):
			materialized_input = inp.materialize()
			# Ensure we get a concrete tensor, not another LazyTensor
			if isinstance(materialized_input, LazyTensor):
				materialized_input = materialized_input.materialize()
			materialized_inputs.append(materialized_input)
		elif isinstance(inp, torch.Tensor):
			materialized_inputs.append(inp)
		else:
			# Convert scalars to tensors
			materialized_inputs.append(torch.tensor(inp))

	# Execute locally using torch operations
	operation = lazy_tensor.operation.replace("aten::", "")
	operation_base = operation.replace('aten::', '') if operation.startswith('aten::') else operation

	try:
		if operation_base == "randn":
			result = torch.randn(*materialized_inputs, **lazy_tensor.kwargs)
		elif operation_base == "zeros":
			result = torch.zeros(*materialized_inputs, **lazy_tensor.kwargs)
		elif operation_base == "ones":
			result = torch.ones(*materialized_inputs, **lazy_tensor.kwargs)
		elif operation_base == "empty":
			result = torch.empty(*materialized_inputs, **lazy_tensor.kwargs)
		else:
			raise ValueError(f"Unknown creation operation: {operation}")

		logger.debug(f"Created tensor: shape={result.shape}, dtype={result.dtype}")
		return result

	except Exception as e:
		logger.error(f"Local creation failed: {e}")
		raise


def _execute_remote(lazy_tensor) -> torch.Tensor:
	"""
	Execute LazyTensor on remote server via HTTP.

	Phase 1 limitations:
	- Only single-input operations
	- Only supported operations (relu, sigmoid, tanh, abs)
	"""
	from genie.runtime.simple_client import get_client
	from genie.core.lazy_tensor import LazyTensor
	import os

	logger.info(f"🌐 Remote execution: {lazy_tensor.operation}")
	logger.debug(f"   Tensor ID: {lazy_tensor.id}")

	# Get device for this node (respects co-location)
	server_url = _get_device_for_node(lazy_tensor)
	logger.debug(f"   Server: {server_url}")

	# Check for co-location metadata
	if hasattr(lazy_tensor, 'metadata') and lazy_tensor.metadata:
		if hasattr(lazy_tensor.metadata, 'colocation_group') and lazy_tensor.metadata.colocation_group:
			logger.info(f"   🔗 Co-location enabled: group={lazy_tensor.metadata.colocation_group}")

	# Get operation name first for early checks
	operation = lazy_tensor.operation.replace("aten::", "")

	# Check if this is a tensor creation operation
	TENSOR_CREATION_OPS = {'randn', 'zeros', 'ones', 'empty'}
	operation_base = operation.replace('aten::', '') if operation.startswith('aten::') else operation

	if operation_base in TENSOR_CREATION_OPS:
		# Check if this tensor creation should go to remote
		if isinstance(lazy_tensor.device, str) and lazy_tensor.device.startswith("remote_accelerator"):
			logger.info(f"Remote tensor creation: {operation}")
			# Fall through to remote execution for remote devices
		else:
			# Execute locally for CPU devices
			logger.info(f"Local tensor creation: {operation}")
			input_tensor = _execute_local_creation(lazy_tensor)
			lazy_tensor.concrete_value = input_tensor
			lazy_tensor.materialized = True
			return input_tensor

	# Handle tensor creation operations specially (they don't have tensor inputs)
	if operation_base in TENSOR_CREATION_OPS:
		logger.info(f"Remote tensor creation: {operation}")
		# For tensor creation, we send the operation and parameters to server
		# No input tensors to materialize
		return _execute_tensor_creation_remote(lazy_tensor)

	# Materialize inputs first (recursive) - for regular operations
	materialized_inputs = []
	for inp in lazy_tensor.inputs:
		if isinstance(inp, LazyTensor):
			logger.debug(f"   Materializing input: {inp.id}")
			materialized_input = inp.materialize()
			# Ensure we get a concrete tensor, not another LazyTensor
			if isinstance(materialized_input, LazyTensor):
				# If we got a LazyTensor back, materialize it again
				materialized_input = materialized_input.materialize()
			materialized_inputs.append(materialized_input)
		elif isinstance(inp, torch.Tensor):
			materialized_inputs.append(inp)
		else:
			# Convert scalars to tensors (for operations that take scalar inputs)
			materialized_inputs.append(torch.tensor(inp))

	# Phase 1: Only support single-input operations
	if len(materialized_inputs) != 1:
		raise NotImplementedError(
			f"Remote execution currently supports single-input operations only. "
			f"Got {len(materialized_inputs)} inputs for {lazy_tensor.operation}. "
			f"\n"
			f"This will be fixed in Phase 2 (multi-input support)."
		)

	input_tensor = materialized_inputs[0]

	# Ensure input_tensor is a concrete torch.Tensor, not a LazyTensor
	if isinstance(input_tensor, LazyTensor):
		input_tensor = input_tensor.materialize()

	# Define supported operations
	SUPPORTED_OPS = {'relu', 'sigmoid', 'tanh', 'abs', 'neg', 'exp', 'log', 'sqrt', 'alias'}

	if operation_base == "alias":
		# Alias operation - just return the input tensor
		logger.info(f"Alias operation: {operation}")
		input_tensor = materialized_inputs[0]
		lazy_tensor.concrete_value = input_tensor
		lazy_tensor.materialized = True
		return input_tensor
	elif operation_base in SUPPORTED_OPS:
		# These operations will be executed remotely via HTTP
		pass  # Continue to HTTP execution below
	else:
		raise NotImplementedError(
			f"Operation '{operation_base}' not supported for remote execution. "
			f"Supported: {SUPPORTED_OPS}. "
			f"Tensor creation ops: {TENSOR_CREATION_OPS}. "
			f"\n"
			f"This will be expanded in Phase 2."
		)

	# Execute via HTTP
	client = get_client(server_url=server_url)

	try:
		result = client.execute(
			operation=operation,
			tensor=input_tensor,
			timeout=30.0
		)

		logger.info(f"✅ Remote execution successful: {input_tensor.shape} -> {result.shape}")
		return result

	except Exception as e:
		logger.error(f"❌ Remote execution failed: {e}")
		raise RuntimeError(
			f"Remote execution of {operation} failed: {e}\n"
			f"Make sure server is running: python -m genie.runtime.simple_server"
		)


# Global executor instance
_executor = SimpleExecutor()


def execute_subgraph(target_lazy_tensor) -> torch.Tensor:  # noqa: ANN001
	"""Execute computation graph up to target tensor."""
	return _executor.execute_subgraph(target_lazy_tensor)

<|MERGE_RESOLUTION|>--- conflicted
+++ resolved
@@ -2,22 +2,14 @@
 
 import logging
 import os
-import threading
 from typing import Any, Dict, Optional
 
 import torch
 
+from .graph import GraphBuilder
 from .errors import MaterializationError, UnsupportedOperationError
 
-# Global executor instance (singleton for performance)
-_executor: Optional['SimpleExecutor'] = None
-_executor_lock = threading.Lock()  # Protects executor creation and access
-
 logger = logging.getLogger(__name__)
-
-# Thread-local state to track when we're inside executor materialization
-# This tells the factory interceptor not to intercept tensor creation
-_in_executor = threading.local()
 
 
 class SimpleExecutor:
@@ -29,17 +21,7 @@
 
 	def __init__(self):
 		self.execution_count = 0
-		self._recursion_depth = 0  # Track recursion depth
 		self.operation_handlers = self._build_operation_handlers()
-		self._execution_lock = threading.Lock()  # Protects execution state
-		self._executing_threads = set()  # Track which threads are executing
-
-		# ✅ ADD: Statistics tracking
-		self.stats = {
-			'total_executions': 0,
-			'ops_executed': {},  # op_name -> count
-			'failures': [],  # List of (op_name, error_msg)
-		}
 
 	def _build_operation_handlers(self) -> Dict[str, callable]:
 		"""Build mapping of operations to handler functions."""
@@ -80,20 +62,7 @@
 			"aten::softmax": self._execute_softmax,
 		}
 
-	def _ensure_concrete(self, value: Any) -> Any:  # noqa: ANN001
-		"""Convert LazyTensor to concrete tensor if needed."""
-		if type(value).__name__ == 'LazyTensor':
-			# Call materialize() directly to avoid recursion through __torch_function__
-			return value.materialize()
-		elif type(value).__name__ == 'Tensor':
-			return value.cpu() if value.device.type != 'cpu' else value
-		else:
-			return value
-
 	def execute_subgraph(self, target_lazy_tensor) -> torch.Tensor:  # noqa: ANN001
-<<<<<<< HEAD
-		"""Execute computation graph up to target tensor.
-=======
 		"""Execute computation graph up to target tensor."""
 		self.execution_count += 1
 
@@ -105,82 +74,189 @@
 				is_remote = target_lazy_tensor.device.startswith("remote_accelerator")
 			else:
 				is_remote = False
->>>>>>> b6d50f35
-
-		For Phase 1, uses simple direct recursive evaluation on LazyTensor chain.
-		Remote execution and FX-based execution are Phase 2+ features.
-		"""
-		current_thread = threading.get_ident()
-
-		with self._execution_lock:
-			if current_thread in self._executing_threads:
-				raise RuntimeError("Recursive execution detected")
-
-			self.execution_count += 1
-			self.stats['total_executions'] += 1
-			self._executing_threads.add(current_thread)
-
-		_in_executor.active = True
+
+			if is_remote:
+				logger.info(f"Routing {target_lazy_tensor.id} to remote execution")
+				return _execute_remote(target_lazy_tensor)
+
+		# Try to use FXGraphBuilder first if available
 		try:
-			# Phase 1: Simple direct recursive evaluation
+			from .fx_graph_builder import FXGraphBuilder
+			fx_builder = FXGraphBuilder.current()
+
+			# Check if FX builder has any nodes
+			if len(fx_builder.lazy_tensor_map) > 0:
+				# If target is sensitive op, skip FX to avoid placeholder ordering issues
+				op = getattr(target_lazy_tensor, 'operation', '')
+				# Numerics-critical whitelist: bypass FX to avoid subtle drift
+				numerics_critical = {
+					'aten::softmax', 'aten::log_softmax', 'aten::logsumexp',
+					'aten::exp', 'aten::log', 'aten::tanh'
+				}
+				if op in (
+					'aten::matmul', 'aten::mm', 'aten::bmm',
+					'aten::mean', 'aten::var', 'aten::std',
+					'aten::add', 'aten::sub', 'aten::mul', 'aten::div',
+					'aten::argmax', 'aten::argmin'
+				) or op in numerics_critical:
+					raise ImportError('skip FX for selected ops')
+				# Use FX-based execution
+				return self._execute_fx_graph(target_lazy_tensor, fx_builder)
+		except ImportError:
+			pass
+		
+		# If FX not available or empty, attempt direct recursive evaluation on LazyTensor chain
+		try:
 			from .lazy_tensor import LazyTensor as _LT
-
-			# Use function parameter for depth tracking (thread-safe, correct for nested calls)
-			def _compute_lazy(lt: _LT, depth: int = 0) -> torch.Tensor:
-				"""Recursively compute LazyTensor with depth tracking."""
-				# Guard against infinite recursion
-				if depth > 1000:
-					raise RuntimeError(
-						f"Computation graph too deep (>1000 levels): {lt.operation}\n"
-						"This may indicate a cycle or extremely deep graph."
-					)
-
-				# Materialize all inputs first
+			def _compute_lazy(lt: _LT) -> torch.Tensor:
 				resolved_inputs = []
 				for arg in lt.inputs:
 					if isinstance(arg, _LT):
-						resolved_inputs.append(_compute_lazy(arg, depth + 1))  # ← Pass depth
+						resolved_inputs.append(_compute_lazy(arg))
 					else:
 						resolved_inputs.append(arg)
-
-				# Execute the operation using the resolved inputs
-				try:
-					op_func = self.operation_handlers.get(lt.operation)
-					if op_func:
-						return op_func(lt, resolved_inputs, lt.kwargs)
-					else:
-						# Fallback for unhandled operations using executor's fallback mechanism
-						return self._execute_fallback_eager(lt.operation, resolved_inputs, lt.kwargs)
-				except Exception as e:
-					logger.error(f"Failed to execute operation {lt.operation}: {e}")
-					# Let UnsupportedOperationError propagate (it's actionable)
-					if isinstance(e, UnsupportedOperationError):
-						raise
-					# Wrap other errors as MaterializationError
-					raise MaterializationError(f"Execution failed for {lt.operation}") from e
-
-			return _compute_lazy(target_lazy_tensor, depth=0)
-		finally:
-			with self._execution_lock:
-				self._executing_threads.discard(current_thread)
-			_in_executor.active = False # Reset flag after execution
-
-	def get_stats(self) -> Dict[str, Any]:
-		"""Get executor statistics."""
-		return {
-			'execution_count': self.execution_count,
-			'supported_operations': len(self.operation_handlers),
-			'total_executions': self.stats['total_executions'],
-			'ops_executed': self.stats['ops_executed'],
-			'failure_count': len(self.stats['failures']),
-			'recent_failures': self.stats['failures'][-10:],  # Last 10
+				return self._execute_fallback_eager(lt.operation, resolved_inputs, lt.kwargs)
+			val = _compute_lazy(target_lazy_tensor)
+			if isinstance(val, torch.Tensor):
+				return val
+		except Exception:
+			pass
+
+		# Fall back to old GraphBuilder
+		graph = GraphBuilder.current().get_graph()
+		# Compute minimal ancestor subgraph required for target
+		needed: Dict[str, bool] = {}
+		target_id = getattr(target_lazy_tensor, "id", None)
+		if target_id is None:
+			return torch.tensor(0.0)
+		
+		# Build reverse adjacency list once
+		rev_adj: Dict[str, list] = {}
+		for src, dst in graph.edges:
+			rev_adj.setdefault(dst, []).append(src)
+		
+		def mark_ancestors(node_id: str) -> None:
+			if needed.get(node_id):
+				return
+			needed[node_id] = True
+			for parent in rev_adj.get(node_id, []):
+				# Only traverse LazyTensor nodes present in graph
+				if parent in graph.nodes:
+					mark_ancestors(parent)
+		
+		mark_ancestors(target_id)
+		
+		# Global order, then filter to needed nodes
+		order_all = graph.topological_sort()
+		order = [nid for nid in order_all if needed.get(nid)]
+
+		# Map from node id to materialized tensor
+		materialized: Dict[str, torch.Tensor] = {}
+
+		for node_id in order:
+			node = graph.nodes[node_id]
+			
+			# Skip if already materialized
+			if node_id in materialized:
+				continue
+				
+			try:
+				# Execute the operation
+				result = self._execute_operation(node, materialized)
+				materialized[node_id] = result
+				
+				# Mark the corresponding LazyTensor as materialized if we can find it
+				self._mark_tensor_materialized(node_id, result)
+				
+			except UnsupportedOperationError as e:
+				logger.warning(f"Unsupported operation {node.operation}: {e}")
+				materialized[node_id] = torch.tensor(0.0)
+			except Exception as e:
+				logger.error(f"Execution failed for {node.operation}: {e}")
+				raise MaterializationError(str(e))
+
+		return materialized.get(target_lazy_tensor.id, torch.tensor(0.0))
+
+	def _mark_tensor_materialized(self, node_id: str, result: torch.Tensor) -> None:
+		"""Mark the LazyTensor corresponding to this node as materialized."""
+		# This is a bit of a hack - we need to find the LazyTensor that corresponds to this node
+		# In a better implementation, we'd maintain a bidirectional mapping
+		graph_builder = GraphBuilder.current()
+		for tensor_id, tensor_node in graph_builder.tensor_to_node.items():
+			if tensor_node.id == node_id:
+				# Try to find the actual LazyTensor object
+				# This is tricky because we don't have a direct reference
+				# For now, we'll just mark it in a separate tracking dict
+				if not hasattr(graph_builder, '_materialized_tensors'):
+					graph_builder._materialized_tensors = {}
+				graph_builder._materialized_tensors[node_id] = result
+				break
+
+	def _execute_operation(self, node, materialized: Dict[str, torch.Tensor]) -> torch.Tensor:
+		"""Execute a single operation."""
+		handler = self.operation_handlers.get(node.operation)
+		
+		# Resolve inputs: allow literals (ints, tuples, etc.) and node ids
+		inputs = []
+		for arg in node.inputs:
+			# Literal or object inputs
+			if not isinstance(arg, str):
+				if isinstance(arg, torch.Tensor):
+					inputs.append(arg)
+				elif hasattr(arg, "materialize"):
+					try:
+						inputs.append(arg.materialize())
+					except Exception:
+						inputs.append(torch.tensor(0.0))
+				else:
+					# Allow plain Python ints used as dims (e.g., softmax dim)
+					inputs.append(arg)
+				continue
+			# Node ids
+			if arg in materialized:
+				inputs.append(materialized[arg])
+				continue
+			concrete = GraphBuilder.current().get_concrete(arg)
+			if concrete is not None:
+				if hasattr(concrete, "materialize"):
+					inputs.append(concrete.materialize())
+				else:
+					inputs.append(concrete)
+				continue
+			logger.warning(f"Could not resolve input: {arg}")
+			inputs.append(torch.tensor(0.0))
+		
+		kwargs = node.metadata.get("kwargs", {})
+		# Only pass device for creation ops; strip for others to avoid invalid kwargs
+		kwargs = kwargs.copy() if kwargs else {}
+		# Broaden creation ops set
+		aten_prefix = "aten::"
+		base_name = node.operation[len(aten_prefix):] if node.operation.startswith(aten_prefix) else node.operation
+		creation_ops = {
+			"randn", "rand", "randint",
+			"zeros", "ones", "empty", "full", "empty_strided",
+			"arange", "linspace", "logspace",
 		}
-
-	def _track_operation(self, op_name: str):
-		"""Track operation execution for statistics."""
-		if op_name not in self.stats['ops_executed']:
-			self.stats['ops_executed'][op_name] = 0
-		self.stats['ops_executed'][op_name] += 1
+		if base_name in creation_ops:
+			kwargs["device"] = "cpu"
+		else:
+			kwargs.pop("device", None)
+		
+		if handler is not None:
+			# Unpack integer/shape literals that were threaded through inputs list
+			# For ops like transpose(x, dim0, dim1) or view(x, shape)
+			try:
+				if node.operation == "aten::transpose" and len(inputs) >= 3 and not isinstance(inputs[1], torch.Tensor):
+					return handler([inputs[0]], {"dim0": int(inputs[1]), "dim1": int(inputs[2])})
+				if node.operation in {"aten::view", "aten::reshape"} and len(inputs) >= 2 and not isinstance(inputs[1], torch.Tensor):
+					shape = tuple(inputs[1]) if isinstance(inputs[1], (list, tuple)) else (int(inputs[1]),)
+					return handler([inputs[0]], {"size" if node.operation=="aten::view" else "shape": shape})
+			except Exception:
+				pass
+			return handler(inputs, kwargs)
+		
+		# Fallback path: materialize inputs and execute eagerly via torch.ops or torch API
+		return self._execute_fallback_eager(node.operation, inputs, kwargs)
 
 	def _execute_fallback_eager(self, op_name: str, inputs, kwargs) -> torch.Tensor:
 		"""Fallback to eager execution using torch.ops.aten or torch API.
@@ -188,10 +264,6 @@
 		This implements the graceful degradation described in the spec: if an
 		operation isn't intercepted, materialize inputs and run it eagerly.
 		"""
-		# Track operation
-		if op_name not in self.stats['ops_executed']:
-			self.stats['ops_executed'][op_name] = 0
-		self.stats['ops_executed'][op_name] += 1
 		# Ensure all inputs are concrete tensors; avoid nested materialization recursion
 		concrete_inputs = []
 		for inp in inputs:
@@ -220,7 +292,18 @@
 			kwargs.pop("device", None)
 		
 		# Also ensure any input tensors are moved to CPU to prevent device conflicts
-		concrete_inputs = [inp.cpu() if type(inp).__name__ == 'Tensor' else inp for inp in concrete_inputs]
+		concrete_inputs = [inp.cpu() if isinstance(inp, torch.Tensor) else inp for inp in concrete_inputs]
+
+		# Simple fast path: if we have matmul->relu->add shapes, dispatch directly
+		try:
+			if base_name == "add" and len(concrete_inputs) == 2 and all(isinstance(t, torch.Tensor) for t in concrete_inputs):
+				return torch.add(concrete_inputs[0], concrete_inputs[1], **kwargs)
+			if base_name == "relu" and len(concrete_inputs) == 1 and isinstance(concrete_inputs[0], torch.Tensor):
+				return torch.relu(concrete_inputs[0])
+			if base_name == "matmul" and len(concrete_inputs) == 2 and all(isinstance(t, torch.Tensor) for t in concrete_inputs):
+				return torch.matmul(concrete_inputs[0], concrete_inputs[1])
+		except Exception:
+			pass
 
 		# Normalize op name (e.g., "aten::add" -> "add")
 		aten_prefix = "aten::"
@@ -246,191 +329,180 @@
 					return out[0]
 				return out
 			except Exception as e_torch:
-				# Track failure
-				self.stats['failures'].append((op_name, str(e_torch)))
-
-				# ✅ FAIL LOUD with actionable error
-				raise UnsupportedOperationError(
-					f"Operation '{op_name}' failed to execute.\n"
-					f"  Inputs: {[type(i).__name__ for i in concrete_inputs]}\n"
-					f"  Tried: torch.ops.aten.{base_name}, torch.{base_name}\n"
-					f"  Add handler in SimpleExecutor.operation_handlers\n"
-					f"  torch.ops error: {e_ops}\n"
-					f"  torch API error: {e_torch}"
-				) from e_torch
+				logger.warning(f"Unsupported operation {op_name}, returning zero tensor fallback: {e_torch}")
+				# Last resort: zero tensor matching first input shape/dtype
+				if len(concrete_inputs) > 0 and isinstance(concrete_inputs[0], torch.Tensor):
+					ref = concrete_inputs[0]
+					return torch.zeros_like(ref)
+				return torch.tensor(0.0)
 
 	# Operation handlers
-	def _execute_add(self, lazy_tensor, inputs, kwargs) -> torch.Tensor:  # noqa: ANN001
-		self._track_operation("aten::add")
+	def _execute_add(self, inputs, kwargs) -> torch.Tensor:  # noqa: ANN001
 		if len(inputs) < 2:
 			return torch.tensor(0.0)
 		alpha = kwargs.get("alpha", 1)
-		x = self._ensure_concrete(inputs[0])
-		y = self._ensure_concrete(inputs[1])
+		# Force CPU execution to prevent device conflicts
+		x = inputs[0].cpu() if isinstance(inputs[0], torch.Tensor) else inputs[0]
+		y = inputs[1].cpu() if isinstance(inputs[1], torch.Tensor) else inputs[1]
 		return torch.add(x, y, alpha=alpha)
 
-	def _execute_sub(self, lazy_tensor, inputs, kwargs) -> torch.Tensor:  # noqa: ANN001
-		self._track_operation("aten::sub")
+	def _execute_sub(self, inputs, kwargs) -> torch.Tensor:  # noqa: ANN001
 		if len(inputs) < 2:
 			return torch.tensor(0.0)
 		alpha = kwargs.get("alpha", 1)
-		x = self._ensure_concrete(inputs[0])
-		y = self._ensure_concrete(inputs[1])
+		# Force CPU execution to prevent device conflicts
+		x = inputs[0].cpu() if isinstance(inputs[0], torch.Tensor) else inputs[0]
+		y = inputs[1].cpu() if isinstance(inputs[1], torch.Tensor) else inputs[1]
 		return torch.sub(x, y, alpha=alpha)
 
-	def _execute_mul(self, lazy_tensor, inputs, kwargs) -> torch.Tensor:  # noqa: ANN001
-		self._track_operation("aten::mul")
+	def _execute_mul(self, inputs, kwargs) -> torch.Tensor:  # noqa: ANN001
 		if len(inputs) < 2:
 			return torch.tensor(0.0)
-		x = self._ensure_concrete(inputs[0])
-		y = self._ensure_concrete(inputs[1])
+		# Force CPU execution to prevent device conflicts
+		x = inputs[0].cpu() if isinstance(inputs[0], torch.Tensor) else inputs[0]
+		y = inputs[1].cpu() if isinstance(inputs[1], torch.Tensor) else inputs[1]
 		return torch.mul(x, y)
 
-	def _execute_div(self, lazy_tensor, inputs, kwargs) -> torch.Tensor:  # noqa: ANN001
-		self._track_operation("aten::div")
+	def _execute_div(self, inputs, kwargs) -> torch.Tensor:  # noqa: ANN001
 		if len(inputs) < 2:
 			return torch.tensor(0.0)
-		x = self._ensure_concrete(inputs[0])
-		y = self._ensure_concrete(inputs[1])
+		# Force CPU execution to prevent device conflicts
+		x = inputs[0].cpu() if isinstance(inputs[0], torch.Tensor) else inputs[0]
+		y = inputs[1].cpu() if isinstance(inputs[1], torch.Tensor) else inputs[1]
 		return torch.div(x, y)
 
-	def _execute_matmul(self, lazy_tensor, inputs, kwargs) -> torch.Tensor:  # noqa: ANN001
+	def _execute_matmul(self, inputs, kwargs) -> torch.Tensor:  # noqa: ANN001
 		if len(inputs) < 2:
 			return torch.tensor(0.0)
-		x = self._ensure_concrete(inputs[0])
-		y = self._ensure_concrete(inputs[1])
+		# Force CPU execution to prevent device conflicts
+		x = inputs[0].cpu() if isinstance(inputs[0], torch.Tensor) else inputs[0]
+		y = inputs[1].cpu() if isinstance(inputs[1], torch.Tensor) else inputs[1]
 		return torch.matmul(x, y)
 
-	def _execute_alias(self, lazy_tensor, inputs, kwargs) -> torch.Tensor:  # noqa: ANN001
+	def _execute_alias(self, inputs, kwargs) -> torch.Tensor:  # noqa: ANN001
 		if not inputs:
 			return torch.tensor(0.0)
 		# Pass-through; ensure tensor
-		val = self._ensure_concrete(inputs[0])
+		val = inputs[0]
 		if isinstance(val, torch.Tensor):
 			return val
 		return torch.tensor(val)
 
 	# Intentionally rely on fallback for mm/bmm (unified eager path)
 
-	def _execute_randn(self, lazy_tensor, inputs, kwargs) -> torch.Tensor:  # noqa: ANN001
+	def _execute_randn(self, inputs, kwargs) -> torch.Tensor:  # noqa: ANN001
 		# Extract size from inputs or kwargs
-		if inputs:
-			first_input = inputs[0]
-			if type(first_input).__name__ in ('tuple', 'list'):
-				size = first_input
-			else:
-				size = inputs
+		if inputs and isinstance(inputs[0], (tuple, list)):
+			size = inputs[0]
+		elif inputs:
+			size = inputs
 		else:
 			size = (1,)
-
+		
 		dtype = kwargs.get("dtype", torch.float32)
 		device = kwargs.get("device", "cpu")
 		requires_grad = kwargs.get("requires_grad", False)
-
+		
 		return torch.randn(*size, dtype=dtype, device=device, requires_grad=requires_grad)
 
-	def _execute_zeros(self, lazy_tensor, inputs, kwargs) -> torch.Tensor:  # noqa: ANN001
-		if inputs and type(inputs[0]).__name__ in ('tuple', 'list'):
+	def _execute_zeros(self, inputs, kwargs) -> torch.Tensor:  # noqa: ANN001
+		if inputs and isinstance(inputs[0], (tuple, list)):
 			size = inputs[0]
 		elif inputs:
 			size = inputs
 		else:
 			size = (1,)
-
+		
 		dtype = kwargs.get("dtype", torch.float32)
 		device = kwargs.get("device", "cpu")
 		requires_grad = kwargs.get("requires_grad", False)
-
+		
 		return torch.zeros(*size, dtype=dtype, device=device, requires_grad=requires_grad)
 
-	def _execute_ones(self, lazy_tensor, inputs, kwargs) -> torch.Tensor:  # noqa: ANN001
-		if inputs and type(inputs[0]).__name__ in ('tuple', 'list'):
+	def _execute_ones(self, inputs, kwargs) -> torch.Tensor:  # noqa: ANN001
+		if inputs and isinstance(inputs[0], (tuple, list)):
 			size = inputs[0]
 		elif inputs:
 			size = inputs
 		else:
 			size = (1,)
-
+		
 		dtype = kwargs.get("dtype", torch.float32)
 		device = kwargs.get("device", "cpu")
 		requires_grad = kwargs.get("requires_grad", False)
-
+		
 		return torch.ones(*size, dtype=dtype, device=device, requires_grad=requires_grad)
 
-	def _execute_relu(self, lazy_tensor, inputs, kwargs) -> torch.Tensor:  # noqa: ANN001
+	def _execute_relu(self, inputs, kwargs) -> torch.Tensor:  # noqa: ANN001
 		if not inputs:
 			return torch.tensor(0.0)
-		x = self._ensure_concrete(inputs[0])
-		return torch.relu(x)
-
-	def _execute_sigmoid(self, lazy_tensor, inputs, kwargs) -> torch.Tensor:  # noqa: ANN001
+		return torch.relu(inputs[0])
+
+	def _execute_sigmoid(self, inputs, kwargs) -> torch.Tensor:  # noqa: ANN001
 		if not inputs:
 			return torch.tensor(0.0)
-		x = self._ensure_concrete(inputs[0])
-		return torch.sigmoid(x)
-
-	def _execute_softmax(self, lazy_tensor, inputs, kwargs) -> torch.Tensor:  # noqa: ANN001
-		x = self._ensure_concrete(inputs[0])
+		return torch.sigmoid(inputs[0])
+
+	def _execute_softmax(self, inputs, kwargs) -> torch.Tensor:  # noqa: ANN001
+		x = inputs[0]
 		dim = kwargs.get("dim", -1)
 		dtype = kwargs.get("dtype", None)
 		return torch.softmax(x, dim=dim, dtype=dtype)
 
-	def _execute_argmax(self, lazy_tensor, inputs, kwargs) -> torch.Tensor:  # noqa: ANN001
-		x = self._ensure_concrete(inputs[0])
+	def _execute_argmax(self, inputs, kwargs) -> torch.Tensor:  # noqa: ANN001
+		x = inputs[0]
 		dim = kwargs.get("dim", None)
 		keepdim = kwargs.get("keepdim", False)
 		return torch.argmax(x, dim=dim, keepdim=keepdim)
 
-	def _execute_argmin(self, lazy_tensor, inputs, kwargs) -> torch.Tensor:  # noqa: ANN001
-		x = self._ensure_concrete(inputs[0])
+	def _execute_argmin(self, inputs, kwargs) -> torch.Tensor:  # noqa: ANN001
+		x = inputs[0]
 		dim = kwargs.get("dim", None)
 		keepdim = kwargs.get("keepdim", False)
 		return torch.argmin(x, dim=dim, keepdim=keepdim)
 
-	def _execute_tanh(self, lazy_tensor, inputs, kwargs) -> torch.Tensor:  # noqa: ANN001
+	def _execute_tanh(self, inputs, kwargs) -> torch.Tensor:  # noqa: ANN001
 		if not inputs:
 			return torch.tensor(0.0)
-		x = self._ensure_concrete(inputs[0])
-		return torch.tanh(x)
-
-	def _execute_conv2d(self, lazy_tensor, inputs, kwargs) -> torch.Tensor:  # noqa: ANN001
+		return torch.tanh(inputs[0])
+
+	def _execute_conv2d(self, inputs, kwargs) -> torch.Tensor:  # noqa: ANN001
 		if len(inputs) < 2:
 			return torch.tensor(0.0)
-
-		input_tensor = self._ensure_concrete(inputs[0])
-		weight = self._ensure_concrete(inputs[1])
-		bias = self._ensure_concrete(inputs[2]) if len(inputs) > 2 else None
-
+		
+		input_tensor = inputs[0]
+		weight = inputs[1]
+		bias = inputs[2] if len(inputs) > 2 else None
+		
 		stride = kwargs.get("stride", 1)
 		padding = kwargs.get("padding", 0)
 		dilation = kwargs.get("dilation", 1)
 		groups = kwargs.get("groups", 1)
-
+		
 		return torch.conv2d(input_tensor, weight, bias, stride, padding, dilation, groups)
 
-	def _execute_leaky_relu(self, lazy_tensor, inputs, kwargs) -> torch.Tensor:  # noqa: ANN001
+	def _execute_leaky_relu(self, inputs, kwargs) -> torch.Tensor:  # noqa: ANN001
 		if not inputs:
 			return torch.tensor(0.0)
-		x = self._ensure_concrete(inputs[0])
 		negative_slope = kwargs.get("negative_slope", 0.01)
-		return torch.nn.functional.leaky_relu(x, negative_slope=negative_slope)
-
-	def _execute_sum(self, lazy_tensor, inputs, kwargs) -> torch.Tensor:  # noqa: ANN001
-		x = self._ensure_concrete(inputs[0])
+		return torch.nn.functional.leaky_relu(inputs[0], negative_slope=negative_slope)
+
+	def _execute_sum(self, inputs, kwargs) -> torch.Tensor:  # noqa: ANN001
+		x = inputs[0].cpu() if isinstance(inputs[0], torch.Tensor) else inputs[0]
 		dim = kwargs.get("dim", None)
 		keepdim = kwargs.get("keepdim", False)
 		dtype = kwargs.get("dtype", None)
 		return torch.sum(x, dim=dim, keepdim=keepdim, dtype=dtype)
 
-	def _execute_mean(self, lazy_tensor, inputs, kwargs) -> torch.Tensor:  # noqa: ANN001
-		x = self._ensure_concrete(inputs[0])
+	def _execute_mean(self, inputs, kwargs) -> torch.Tensor:  # noqa: ANN001
+		x = inputs[0].cpu() if isinstance(inputs[0], torch.Tensor) else inputs[0]
 		dim = kwargs.get("dim", None)
 		keepdim = kwargs.get("keepdim", False)
 		dtype = kwargs.get("dtype", None)
 		return torch.mean(x, dim=dim, keepdim=keepdim, dtype=dtype)
 
-	def _execute_var(self, lazy_tensor, inputs, kwargs) -> torch.Tensor:  # noqa: ANN001
-		x = self._ensure_concrete(inputs[0])
+	def _execute_var(self, inputs, kwargs) -> torch.Tensor:  # noqa: ANN001
+		x = inputs[0].cpu() if isinstance(inputs[0], torch.Tensor) else inputs[0]
 		dim = kwargs.get("dim", None)
 		keepdim = kwargs.get("keepdim", False)
 		# Prefer correction if provided; else map unbiased to correction
@@ -440,8 +512,8 @@
 			correction = 1 if kwargs.get("unbiased", True) else 0
 		return torch.var(x, dim=dim, keepdim=keepdim, correction=correction)
 
-	def _execute_std(self, lazy_tensor, inputs, kwargs) -> torch.Tensor:  # noqa: ANN001
-		x = self._ensure_concrete(inputs[0])
+	def _execute_std(self, inputs, kwargs) -> torch.Tensor:  # noqa: ANN001
+		x = inputs[0].cpu() if isinstance(inputs[0], torch.Tensor) else inputs[0]
 		dim = kwargs.get("dim", None)
 		keepdim = kwargs.get("keepdim", False)
 		if "correction" in kwargs:
@@ -457,7 +529,110 @@
 			"supported_operations": len(self.operation_handlers)
 		}
 	
-	# FX-based execution removed for Phase 1 - simplifies debugging and reduces complexity
+	def _execute_fx_graph(self, target_lazy_tensor, fx_builder) -> torch.Tensor:  # noqa: ANN001
+		"""Execute using FX graph."""
+		# Mark the target as output
+		fx_builder.mark_output(target_lazy_tensor)
+		
+		# Convert to GraphModule
+		gm = fx_builder.to_graph_module()
+		
+		# Collect input placeholder values in index order
+		placeholder_nodes = [n for n in gm.graph.nodes if n.op == 'placeholder']
+		concrete_inputs = []
+		# Heuristic: map placeholders to lifted tensors; otherwise synthesize from tensor_meta
+		alias_tensors = [lt for lt in fx_builder.lazy_tensor_map.values() if getattr(lt, 'operation', '') == 'aten::alias']
+		for idx, node in enumerate(placeholder_nodes):
+			val = None
+			# Try to find an alias tensor whose shape matches this placeholder
+			meta = node.meta.get('tensor_meta', {}) if hasattr(node, 'meta') else {}
+			meta_shape = tuple(meta.get('shape', ()))
+			for lt in alias_tensors:
+				if lt.inputs and isinstance(lt.inputs[0], torch.Tensor):
+					cand = lt.inputs[0]
+					if tuple(cand.shape) == meta_shape:
+						val = cand
+						break
+			# Fallback to positional if not matched by shape
+			if val is None and idx < len(alias_tensors) and alias_tensors[idx].inputs:
+				cand = alias_tensors[idx].inputs[0]
+				if isinstance(cand, torch.Tensor):
+					val = cand
+			if val is None:
+				shape = meta.get('shape', [])
+				dtype = meta.get('dtype', torch.float32)
+				try:
+					val = torch.zeros(*shape, dtype=dtype)
+				except Exception:
+					val = torch.tensor(0.0)
+			concrete_inputs.append(val)
+		
+		# Execute the graph using FX interpreter
+		try:
+			from .fx_executor import FXExecutor
+			executor = FXExecutor(gm)
+			result = executor.run(*concrete_inputs)
+			if isinstance(result, torch.Tensor):
+				# Validate shape vs expected LazyTensor shape; fallback if clearly wrong
+				expected_shape = getattr(target_lazy_tensor, 'shape', None)
+				if expected_shape and len(expected_shape) > 0:
+					try:
+						expected_numel = int(torch.tensor(list(expected_shape)).prod().item())
+					except Exception:
+						expected_numel = None
+					if expected_numel is not None and (result.ndim == 0 or result.numel() != expected_numel):
+						raise RuntimeError("FX produced incorrect shape; fallback")
+				return result
+		except Exception as e:
+			logger.warning(f"FX execution failed: {e}, falling back to simple execution")
+
+		# Direct recursive fallback: evaluate LazyTensor chain eagerly
+		try:
+			from .lazy_tensor import LazyTensor as _LT
+			def _compute_lazy(lt: _LT) -> torch.Tensor:
+				resolved_inputs = []
+				for arg in lt.inputs:
+					if isinstance(arg, _LT):
+						resolved_inputs.append(_compute_lazy(arg))
+					else:
+						resolved_inputs.append(arg)
+				return self._execute_fallback_eager(lt.operation, resolved_inputs, lt.kwargs)
+			val = _compute_lazy(target_lazy_tensor)
+			if isinstance(val, torch.Tensor):
+				return val
+		except Exception:
+			pass
+		
+		# Fallback: execute nodes in order (very simple eval)
+		node_results: Dict[Any, torch.Tensor] = {}
+		for node in gm.graph.nodes:
+			if node.op == 'placeholder':
+				idx = int(node.name.split('_')[-1]) if '_' in node.name else 0
+				node_results[node] = concrete_inputs[idx] if idx < len(concrete_inputs) else torch.tensor(0.0)
+			elif node.op == 'call_function':
+				args = [node_results.get(a, torch.tensor(0.0)) if isinstance(a, torch.fx.Node) else a for a in node.args]
+				try:
+					out = node.target(*args, **(node.kwargs or {}))
+				except Exception:
+					# Fallback for common ops
+					name = getattr(node.target, '__name__', str(node.target))
+					if 'add' in name and len(args) >= 2:
+						out = torch.add(args[0], args[1])
+					elif 'matmul' in name and len(args) >= 2:
+						out = torch.matmul(args[0], args[1])
+					elif 'relu' in name and len(args) >= 1:
+						out = torch.relu(args[0])
+					else:
+						out = torch.tensor(0.0)
+				node_results[node] = out
+			elif node.op == 'output':
+				arg0 = node.args[0]
+				if isinstance(arg0, tuple):
+					# Return first element if tuple
+					return node_results.get(arg0[0], torch.tensor(0.0))
+				return node_results.get(arg0, torch.tensor(0.0))
+		
+		return torch.tensor(0.0)
 
 
 # Global device assignment (for co-location)
